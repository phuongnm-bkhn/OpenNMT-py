--- conflicted
+++ resolved
@@ -46,17 +46,11 @@
 
         if bptt is False:
             self.decoder.init_state(src, memory_bank, enc_state)
-<<<<<<< HEAD
         dec_out, attns = self.decoder(dec_in, memory_bank,
                                       memory_lengths=lengths,
                                       with_align=with_align)
-        return dec_out, attns
+        return dec_out, attns, memory_bank
 
     def update_dropout(self, dropout):
         self.encoder.update_dropout(dropout)
-        self.decoder.update_dropout(dropout)
-=======
-        dec_out, attns = self.decoder(tgt, memory_bank,
-                                      memory_lengths=lengths)
-        return dec_out, attns, memory_bank
->>>>>>> fc40924e
+        self.decoder.update_dropout(dropout)