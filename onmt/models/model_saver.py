import os
import torch

from collections import deque
from onmt.utils.logging import logger

from copy import deepcopy


def build_model_saver(model_opt, opt, model, fields, optim):
    model_saver = ModelSaver(opt.save_model,
                             model,
                             model_opt,
                             fields,
                             optim,
                             opt.keep_checkpoint)
    return model_saver


class ModelSaverBase(object):
    """Base class for model saving operations

    Inherited classes must implement private methods:
    * `_save`
    * `_rm_checkpoint
    """

    def __init__(self, base_path, model, model_opt, fields, optim,
                 keep_checkpoint=-1):
        self.base_path = base_path
        self.model = model
        self.model_opt = model_opt
        self.fields = fields
        self.optim = optim
        self.last_saved_step = None
        self.keep_checkpoint = keep_checkpoint
        if keep_checkpoint > 0:
            self.checkpoint_queue = deque([], maxlen=keep_checkpoint)

    def save(self, step, moving_average=None):
        """Main entry point for model saver

        It wraps the `_save` method with checks and apply `keep_checkpoint`
        related logic
        """

        if self.keep_checkpoint == 0 or step == self.last_saved_step:
            return

        save_model = self.model
        if moving_average:
            model_params_data = []
            for avg, param in zip(moving_average, save_model.parameters()):
                model_params_data.append(param.data)
                param.data = avg.data

        chkpt, chkpt_name = self._save(step, save_model)
        self.last_saved_step = step

        if moving_average:
            for param_data, param in zip(model_params_data,
                                         save_model.parameters()):
                param.data = param_data

        if self.keep_checkpoint > 0:
            if len(self.checkpoint_queue) == self.checkpoint_queue.maxlen:
                todel = self.checkpoint_queue.popleft()
                self._rm_checkpoint(todel)
            self.checkpoint_queue.append(chkpt_name)

    def _save(self, step):
        """Save a resumable checkpoint.

        Args:
            step (int): step number

        Returns:
            (object, str):

            * checkpoint: the saved object
            * checkpoint_name: name (or path) of the saved checkpoint
        """

        raise NotImplementedError()

    def _rm_checkpoint(self, name):
        """Remove a checkpoint

        Args:
            name(str): name that indentifies the checkpoint
                (it may be a filepath)
        """

        raise NotImplementedError()


class ModelSaver(ModelSaverBase):
    """Simple model saver to filesystem"""

    def _save(self, step, model):
        model_state_dict = model.state_dict()
        model_state_dict = {k: v for k, v in model_state_dict.items()
                            if 'generator' not in k}
<<<<<<< HEAD
        generator_state_dict = model.generator.state_dict()

        # NOTE: We need to trim the vocab to remove any unk tokens that
        # were not originally here.

        vocab = deepcopy(self.fields)
        for side in ["src", "tgt"]:
            keys_to_pop = []
            if hasattr(vocab[side], "fields"):
                unk_token = vocab[side].fields[0][1].vocab.itos[0]
                for key, value in vocab[side].fields[0][1].vocab.stoi.items():
                    if value == 0 and key != unk_token:
                        keys_to_pop.append(key)
                for key in keys_to_pop:
                    vocab[side].fields[0][1].vocab.stoi.pop(key, None)
=======
        generator_state_dict = real_generator.state_dict()

        real_enc_generator = (real_model.enc_generator.module
                              if isinstance(real_model.enc_generator, nn.DataParallel)
                              else real_model.enc_generator)
        enc_generator_state_dict = real_enc_generator.state_dict()
>>>>>>> fc40924e

        checkpoint = {
            'model': model_state_dict,
            'generator': generator_state_dict,
<<<<<<< HEAD
            'vocab': vocab,
=======
            'enc_generator': enc_generator_state_dict,
            'vocab': self.fields,
>>>>>>> fc40924e
            'opt': self.model_opt,
            'optim': self.optim.state_dict(),
        }

        logger.info("Saving checkpoint %s_step_%d.pt" % (self.base_path, step))
        checkpoint_path = '%s_step_%d.pt' % (self.base_path, step)
        torch.save(checkpoint, checkpoint_path)
        return checkpoint, checkpoint_path

    def _rm_checkpoint(self, name):
        os.remove(name)<|MERGE_RESOLUTION|>--- conflicted
+++ resolved
@@ -2,6 +2,9 @@
 import torch
 
 from collections import deque
+
+from torch import nn
+
 from onmt.utils.logging import logger
 
 from copy import deepcopy
@@ -101,9 +104,12 @@
         model_state_dict = model.state_dict()
         model_state_dict = {k: v for k, v in model_state_dict.items()
                             if 'generator' not in k}
-<<<<<<< HEAD
         generator_state_dict = model.generator.state_dict()
 
+        real_enc_generator = (model.enc_generator.module
+                              if isinstance(model.enc_generator, nn.DataParallel)
+                              else model.enc_generator)
+        enc_generator_state_dict = real_enc_generator.state_dict()
         # NOTE: We need to trim the vocab to remove any unk tokens that
         # were not originally here.
 
@@ -117,24 +123,12 @@
                         keys_to_pop.append(key)
                 for key in keys_to_pop:
                     vocab[side].fields[0][1].vocab.stoi.pop(key, None)
-=======
-        generator_state_dict = real_generator.state_dict()
-
-        real_enc_generator = (real_model.enc_generator.module
-                              if isinstance(real_model.enc_generator, nn.DataParallel)
-                              else real_model.enc_generator)
-        enc_generator_state_dict = real_enc_generator.state_dict()
->>>>>>> fc40924e
 
         checkpoint = {
             'model': model_state_dict,
             'generator': generator_state_dict,
-<<<<<<< HEAD
             'vocab': vocab,
-=======
             'enc_generator': enc_generator_state_dict,
-            'vocab': self.fields,
->>>>>>> fc40924e
             'opt': self.model_opt,
             'optim': self.optim.state_dict(),
         }
