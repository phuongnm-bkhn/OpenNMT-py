--- conflicted
+++ resolved
@@ -51,23 +51,14 @@
     def __init__(self, d_model, heads, d_ff, dropout, attention_dropout,
                  self_attn_type="scaled-dot", max_relative_positions=0,
                  aan_useffn=False, full_context_alignment=False,
-<<<<<<< HEAD
                  alignment_heads=None, gram_sizes=None):
-=======
-                 alignment_heads=0):
->>>>>>> 554a8261
         super(TransformerDecoderLayer, self).__init__()
 
         if self_attn_type == "scaled-dot":
             self.self_attn = MultiHeadedAttention(
-<<<<<<< HEAD
-                heads, d_model, dropout=dropout,
+                heads, d_model, dropout=attention_dropout,
                 max_relative_positions=max_relative_positions,
                 gram_sizes=gram_sizes, in_decoder=True)
-=======
-                heads, d_model, dropout=attention_dropout,
-                max_relative_positions=max_relative_positions)
->>>>>>> 554a8261
         elif self_attn_type == "average":
             self.self_attn = AverageAttention(d_model,
                                               dropout=attention_dropout,
@@ -237,12 +228,8 @@
                  copy_attn, self_attn_type, dropout, attention_dropout,
                  embeddings, max_relative_positions, aan_useffn,
                  full_context_alignment, alignment_layer,
-<<<<<<< HEAD
-                 alignment_heads=None,
+                 alignment_heads,
                  gram_sizes=None):
-=======
-                 alignment_heads):
->>>>>>> 554a8261
         super(TransformerDecoder, self).__init__()
 
         self.embeddings = embeddings
