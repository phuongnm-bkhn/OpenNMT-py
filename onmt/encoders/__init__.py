--- conflicted
+++ resolved
@@ -11,13 +11,9 @@
 from onmt.encoders.image_encoder import ImageEncoder
 
 
-<<<<<<< HEAD
-str2enc = {"rnn": RNNEncoder, "rnn-selfattn": RNNSelfAttentionEncoder, "brnn": RNNEncoder, "cnn": CNNEncoder,
-           "transformer": TransformerEncoder, "transformer-rnn": CombinedTransformerRnnEncoder,
-=======
 str2enc = {"ggnn": GGNNEncoder, "rnn": RNNEncoder, "brnn": RNNEncoder,
-           "cnn": CNNEncoder, "transformer": TransformerEncoder,
->>>>>>> 60125c80
+           "cnn": CNNEncoder, "transformer": TransformerEncoder,  "rnn-selfattn": RNNSelfAttentionEncoder, 
+           "transformer-rnn": CombinedTransformerRnnEncoder,
            "img": ImageEncoder, "audio": AudioEncoder, "mean": MeanEncoder}
 
 __all__ = ["EncoderBase", "TransformerEncoder", "RNNEncoder", "CNNEncoder",
