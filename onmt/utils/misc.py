--- conflicted
+++ resolved
@@ -159,42 +159,6 @@
         row_format = "{:>10.10} " + "{:>10.7f} " * len(row_label)
     return output
 
-
-<<<<<<< HEAD
-def draw(data, x, y, ax):
-    seaborn.heatmap(data,
-                    xticklabels=x, square=True, yticklabels=y, vmin=0.0, vmax=1.0,
-                    cbar=False, ax=ax, annot=False, fmt=".2f", annot_kws={"size": 6})
-
-
-def viz_attention(self_attn_folder_save, folder_name, self_attn_data, x_stick, y_stick, base_cell, sent_number=""):
-
-    fig, axs = plt.subplots(self_attn_data.size(0), self_attn_data.size(1),
-                            figsize=(int(max(len(x_stick), len(y_stick)) * base_cell*1.0 / self_attn_data.size(0) *
-                                         self_attn_data.size(1)),
-                                     int(max(len(x_stick), len(y_stick)) * base_cell)))
-    if self_attn_data.size(1) > 1:
-        fig.suptitle('Self attention Sentence {}, {} layers, {} heads'.format(sent_number,
-                                                                              self_attn_data.size(0),
-                                                                              self_attn_data.size(1)
-                                                                              ))
-    else:
-        fig.suptitle('Attention Sentence {} '.format(sent_number))
-
-    for layer in range(0, self_attn_data.size(0)):
-        for h in range(self_attn_data.size(1)):
-            draw(self_attn_data[layer][h],
-                 x_stick if layer == self_attn_data.size(0) - 1 else [],
-                 y_stick if h == 0 else [],
-                 ax=axs[layer][h] if self_attn_data.size(1) > 1 or self_attn_data.size(0) > 1 else axs)
-
-    if not os.path.isdir("{}/{}".format(self_attn_folder_save, folder_name)):
-        os.mkdir("{}/{}".format(self_attn_folder_save, folder_name))
-    plt.savefig('{}/{}/sent-{}.pdf'.format(self_attn_folder_save, folder_name, sent_number),
-                bbox_inches='tight',
-                pad_inches=0)
-    plt.close()
-=======
 def check_model_config(model_config, root):
     # we need to check the model path + any tokenizer path
     for model in model_config["models"]:
@@ -212,4 +176,37 @@
                         raise FileNotFoundError(
                             "{} from model {} does not exist".format(
                                 tok_path, model_config["id"]))
->>>>>>> 60125c80
+
+def draw(data, x, y, ax):
+    seaborn.heatmap(data,
+                    xticklabels=x, square=True, yticklabels=y, vmin=0.0, vmax=1.0,
+                    cbar=False, ax=ax, annot=False, fmt=".2f", annot_kws={"size": 6})
+
+
+def viz_attention(self_attn_folder_save, folder_name, self_attn_data, x_stick, y_stick, base_cell, sent_number=""):
+
+    fig, axs = plt.subplots(self_attn_data.size(0), self_attn_data.size(1),
+                            figsize=(int(max(len(x_stick), len(y_stick)) * base_cell*1.0 / self_attn_data.size(0) *
+                                         self_attn_data.size(1)),
+                                     int(max(len(x_stick), len(y_stick)) * base_cell)))
+    if self_attn_data.size(1) > 1:
+        fig.suptitle('Self attention Sentence {}, {} layers, {} heads'.format(sent_number,
+                                                                              self_attn_data.size(0),
+                                                                              self_attn_data.size(1)
+                                                                              ))
+    else:
+        fig.suptitle('Attention Sentence {} '.format(sent_number))
+
+    for layer in range(0, self_attn_data.size(0)):
+        for h in range(self_attn_data.size(1)):
+            draw(self_attn_data[layer][h],
+                 x_stick if layer == self_attn_data.size(0) - 1 else [],
+                 y_stick if h == 0 else [],
+                 ax=axs[layer][h] if self_attn_data.size(1) > 1 or self_attn_data.size(0) > 1 else axs)
+
+    if not os.path.isdir("{}/{}".format(self_attn_folder_save, folder_name)):
+        os.mkdir("{}/{}".format(self_attn_folder_save, folder_name))
+    plt.savefig('{}/{}/sent-{}.pdf'.format(self_attn_folder_save, folder_name, sent_number),
+                bbox_inches='tight',
+                pad_inches=0)
+    plt.close()