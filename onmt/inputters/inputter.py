# -*- coding: utf-8 -*-
import glob
import os
import codecs
import math

from collections import Counter, defaultdict
from itertools import chain, cycle

import torch
import torchtext.data
from torchtext.data import Field, RawField, LabelField
from torchtext.vocab import Vocab
from torchtext.data.utils import RandomShuffler

from onmt.inputters.text_dataset import text_fields, TextMultiField
from onmt.inputters.image_dataset import image_fields
from onmt.inputters.audio_dataset import audio_fields
from onmt.inputters.vec_dataset import vec_fields
from onmt.utils.logging import logger
# backwards compatibility
from onmt.inputters.text_dataset import _feature_tokenize  # noqa: F401
from onmt.inputters.image_dataset import (  # noqa: F401
    batch_img as make_img)

import gc


# monkey-patch to make torchtext Vocab's pickleable
def _getstate(self):
    return dict(self.__dict__, stoi=dict(self.stoi))


def _setstate(self, state):
    self.__dict__.update(state)
    self.stoi = defaultdict(lambda: 0, self.stoi)


Vocab.__getstate__ = _getstate
Vocab.__setstate__ = _setstate


def make_src(data, vocab):
    src_size = max([t.size(0) for t in data])
    src_vocab_size = max([t.max() for t in data]) + 1
    alignment = torch.zeros(src_size, len(data), src_vocab_size)
    for i, sent in enumerate(data):
        for j, t in enumerate(sent):
            alignment[j, i, t] = 1
    return alignment


def make_tgt(data, vocab):
    tgt_size = max([t.size(0) for t in data])
    alignment = torch.zeros(tgt_size, len(data)).long()
    for i, sent in enumerate(data):
        alignment[:sent.size(0), i] = sent
    return alignment


class AlignField(LabelField):
    """
    Parse ['<src>-<tgt>', ...] into ['<src>','<tgt>', ...]
    """

    def __init__(self, **kwargs):
        kwargs['use_vocab'] = False
        kwargs['preprocessing'] = parse_align_idx
        super(AlignField, self).__init__(**kwargs)

    def process(self, batch, device=None):
        """ Turn a batch of align-idx to a sparse align idx Tensor"""
        sparse_idx = []
        for i, example in enumerate(batch):
            for src, tgt in example:
                # +1 for tgt side to keep coherent after "bos" padding,
                # register ['N°_in_batch', 'tgt_id+1', 'src_id']
                sparse_idx.append([i, tgt + 1, src])

        align_idx = torch.tensor(sparse_idx, dtype=self.dtype, device=device)

        return align_idx


def parse_align_idx(align_pharaoh):
    """
    Parse Pharaoh alignment into [[<src>, <tgt>], ...]
    """
    align_list = align_pharaoh.strip().split(' ')
    flatten_align_idx = []
    for align in align_list:
        try:
            src_idx, tgt_idx = align.split('-')
        except ValueError:
            logger.warning("{} in `{}`".format(align, align_pharaoh))
            logger.warning("Bad alignement line exists. Please check file!")
            raise
        flatten_align_idx.append([int(src_idx), int(tgt_idx)])
    return flatten_align_idx


def get_fields(
    src_data_type,
    n_src_feats,
    n_tgt_feats,
    pad='<blank>',
    bos='<s>',
    eos='</s>',
    dynamic_dict=False,
    with_align=False,
    src_truncate=None,
    tgt_truncate=None,
    marking_mechanism=False
):
    """
    Args:
        src_data_type: type of the source input. Options are [text|img|audio].
        n_src_feats (int): the number of source features (not counting tokens)
            to create a :class:`torchtext.data.Field` for. (If
            ``src_data_type=="text"``, these fields are stored together
            as a ``TextMultiField``).
        n_tgt_feats (int): See above.
        pad (str): Special pad symbol. Used on src and tgt side.
        bos (str): Special beginning of sequence symbol. Only relevant
            for tgt.
        eos (str): Special end of sequence symbol. Only relevant
            for tgt.
        dynamic_dict (bool): Whether or not to include source map and
            alignment fields.
        with_align (bool): Whether or not to include word align.
        src_truncate: Cut off src sequences beyond this (passed to
            ``src_data_type``'s data reader - see there for more details).
        tgt_truncate: Cut off tgt sequences beyond this (passed to
            :class:`TextDataReader` - see there for more details).

    Returns:
        A dict mapping names to fields. These names need to match
        the dataset example attributes.
    """

    assert src_data_type in ['text', 'img', 'audio', 'vec'], \
        "Data type not implemented"
    assert not dynamic_dict or src_data_type == 'text', \
        'it is not possible to use dynamic_dict with non-text input'
    fields = {}

    fields_getters = {"text": text_fields,
                      "img": image_fields,
                      "audio": audio_fields,
                      "vec": vec_fields}

    src_field_kwargs = {"n_feats": n_src_feats,
                        "include_lengths": True,
                        "pad": pad, "bos": None, "eos": None,
                        "truncate": src_truncate,
                        "base_name": "src"}
    fields["src"] = fields_getters[src_data_type](**src_field_kwargs)

    tgt_field_kwargs = {"n_feats": n_tgt_feats,
                        "include_lengths": False,
                        "pad": pad, "bos": bos, "eos": eos,
                        "truncate": tgt_truncate,
                        "base_name": "tgt"}
    fields["tgt"] = fields_getters["text"](**tgt_field_kwargs)

    tgt_field_kwargs = {"n_feats": 0,
                        "include_lengths": False,
                        "pad": pad, "bos": None, "eos": None,
                        "truncate": tgt_truncate,
                        "base_name": "src_label"}
    if marking_mechanism:
        fields["src_label"] = fields_getters["text"](**tgt_field_kwargs)

    indices = Field(use_vocab=False, dtype=torch.long, sequential=False)
    fields["indices"] = indices

    corpus_ids = Field(use_vocab=True, sequential=False)
    fields["corpus_id"] = corpus_ids

    if dynamic_dict:
        src_map = Field(
            use_vocab=False, dtype=torch.float,
            postprocessing=make_src, sequential=False)
        fields["src_map"] = src_map

        src_ex_vocab = RawField()
        fields["src_ex_vocab"] = src_ex_vocab

        align = Field(
            use_vocab=False, dtype=torch.long,
            postprocessing=make_tgt, sequential=False)
        fields["alignment"] = align

    if with_align:
        word_align = AlignField()
        fields["align"] = word_align

    return fields


def patch_fields(opt, fields):
    dvocab = torch.load(opt.data + '.vocab.pt')
    maybe_cid_field = dvocab.get('corpus_id', None)
    if maybe_cid_field is not None:
        fields.update({'corpus_id': maybe_cid_field})


class IterOnDevice(object):
    """Sent items from `iterable` on `device_id` and yield."""

    def __init__(self, iterable, device_id):
        self.iterable = iterable
        self.device_id = device_id

    @staticmethod
    def batch_to_device(batch, device_id):
        """Move `batch` to `device_id`, cpu if `device_id` < 0."""
        curr_device = batch.indices.device
        device = torch.device(device_id) if device_id >= 0 \
            else torch.device('cpu')
        if curr_device != device:
            if isinstance(batch.src, tuple):
                batch.src = tuple([_.to(device) for _ in batch.src])
            else:
                batch.src = batch.src.to(device)
            batch.tgt = batch.tgt.to(device)
            batch.indices = batch.indices.to(device)
            batch.alignment = batch.alignment.to(device) \
                if hasattr(batch, 'alignment') else None
            batch.src_map = batch.src_map.to(device) \
                if hasattr(batch, 'src_map') else None
            batch.align = batch.align.to(device) \
                if hasattr(batch, 'align') else None
            batch.corpus_id = batch.corpus_id.to(device) \
                if hasattr(batch, 'corpus_id') else None

    def __iter__(self):
        for batch in self.iterable:
            self.batch_to_device(batch, self.device_id)
            yield batch


def load_old_vocab(vocab, data_type="text", dynamic_dict=False):
    """Update a legacy vocab/field format.

    Args:
        vocab: a list of (field name, torchtext.vocab.Vocab) pairs. This is the
            format formerly saved in *.vocab.pt files. Or, text data
            not using a :class:`TextMultiField`.
        data_type (str): text, img, or audio
        dynamic_dict (bool): Used for copy attention.

    Returns:
        a dictionary whose keys are the field names and whose values Fields.
    """

    if _old_style_vocab(vocab):
        # List[Tuple[str, Vocab]] -> List[Tuple[str, Field]]
        # -> dict[str, Field]
        vocab = dict(vocab)
        n_src_features = sum('src_feat_' in k for k in vocab)
        n_tgt_features = sum('tgt_feat_' in k for k in vocab)
        fields = get_fields(
            data_type, n_src_features, n_tgt_features,
            dynamic_dict=dynamic_dict)
        for n, f in fields.items():
            try:
                f_iter = iter(f)
            except TypeError:
                f_iter = [(n, f)]
            for sub_n, sub_f in f_iter:
                if sub_n in vocab:
                    sub_f.vocab = vocab[sub_n]
        return fields

    if _old_style_field_list(vocab):  # upgrade to multifield
        # Dict[str, List[Tuple[str, Field]]]
        # doesn't change structure - don't return early.
        fields = vocab
        for base_name, vals in fields.items():
            if ((base_name == 'src' and data_type == 'text') or
                    base_name == 'tgt'):
                assert not isinstance(vals[0][1], TextMultiField)
                fields[base_name] = [(base_name, TextMultiField(
                    vals[0][0], vals[0][1], vals[1:]))]

    if _old_style_nesting(vocab):
        # Dict[str, List[Tuple[str, Field]]] -> List[Tuple[str, Field]]
        # -> dict[str, Field]
        fields = dict(list(chain.from_iterable(vocab.values())))

    return fields


def _old_style_vocab(vocab):
    """Detect old-style vocabs (``List[Tuple[str, torchtext.data.Vocab]]``).

    Args:
        vocab: some object loaded from a *.vocab.pt file

    Returns:
        Whether ``vocab`` is a list of pairs where the second object
        is a :class:`torchtext.vocab.Vocab` object.

    This exists because previously only the vocab objects from the fields
    were saved directly, not the fields themselves, and the fields needed to
    be reconstructed at training and translation time.
    """

    return isinstance(vocab, list) and \
        any(isinstance(v[1], Vocab) for v in vocab)


def _old_style_nesting(vocab):
    """Detect old-style nesting (``dict[str, List[Tuple[str, Field]]]``)."""
    return isinstance(vocab, dict) and \
        any(isinstance(v, list) for v in vocab.values())


def _old_style_field_list(vocab):
    """Detect old-style text fields.

    Not old style vocab, old nesting, and text-type fields not using
    ``TextMultiField``.

    Args:
        vocab: some object loaded from a *.vocab.pt file

    Returns:
        Whether ``vocab`` is not an :func:`_old_style_vocab` and not
        a :class:`TextMultiField` (using an old-style text representation).
    """

    # if tgt isn't using TextMultiField, then no text field is.
    return (not _old_style_vocab(vocab)) and _old_style_nesting(vocab) and \
        (not isinstance(vocab['tgt'][0][1], TextMultiField))


def old_style_vocab(vocab):
    """The vocab/fields need updated."""
    return _old_style_vocab(vocab) or _old_style_field_list(vocab) or \
        _old_style_nesting(vocab)


def filter_example(ex, use_src_len=True, use_tgt_len=True,
                   min_src_len=1, max_src_len=float('inf'),
                   min_tgt_len=1, max_tgt_len=float('inf')):
    """Return whether an example is an acceptable length.

    If used with a dataset as ``filter_pred``, use :func:`partial()`
    for all keyword arguments.

    Args:
        ex (torchtext.data.Example): An object with a ``src`` and ``tgt``
            property.
        use_src_len (bool): Filter based on the length of ``ex.src``.
        use_tgt_len (bool): Similar to above.
        min_src_len (int): A non-negative minimally acceptable length
            (examples of exactly this length will be included).
        min_tgt_len (int): Similar to above.
        max_src_len (int or float): A non-negative (possibly infinite)
            maximally acceptable length (examples of exactly this length
            will be included).
        max_tgt_len (int or float): Similar to above.
    """

    src_len = len(ex.src[0])
    tgt_len = len(ex.tgt[0])
    return (not use_src_len or min_src_len <= src_len <= max_src_len) and \
        (not use_tgt_len or min_tgt_len <= tgt_len <= max_tgt_len)


def _pad_vocab_to_multiple(vocab, multiple):
    vocab_size = len(vocab)
    if vocab_size % multiple == 0:
        return
    target_size = int(math.ceil(vocab_size / multiple)) * multiple
    padding_tokens = [
        "averyunlikelytoken%d" % i for i in range(target_size - vocab_size)]
    vocab.extend(Vocab(Counter(), specials=padding_tokens))
    return vocab


def _build_field_vocab(field, counter, size_multiple=1, **kwargs):
    # this is basically copy-pasted from torchtext.
    all_specials = [
        field.unk_token, field.pad_token, field.init_token, field.eos_token
    ]
    specials = [tok for tok in all_specials if tok is not None]
    field.vocab = field.vocab_cls(counter, specials=specials, **kwargs)
    if size_multiple > 1:
        _pad_vocab_to_multiple(field.vocab, size_multiple)


def _load_vocab(vocab_path, name, counters, min_freq):
    # counters changes in place
    vocab = _read_vocab_file(vocab_path, name)
    vocab_size = len(vocab)
    logger.info('Loaded %s vocab has %d tokens.' % (name, vocab_size))
    for i, token in enumerate(vocab):
        # keep the order of tokens specified in the vocab file by
        # adding them to the counter with decreasing counting values
        counters[name][token] = vocab_size - i + min_freq
    return vocab, vocab_size


def _build_fv_from_multifield(multifield, counters, build_fv_args,
                              size_multiple=1):
    for name, field in multifield:
        _build_field_vocab(
            field,
            counters[name],
            size_multiple=size_multiple,
            **build_fv_args[name])
        logger.info(" * %s vocab size: %d." % (name, len(field.vocab)))


def _build_fields_vocab(fields, counters, data_type, share_vocab,
                        vocab_size_multiple,
                        src_vocab_size, src_words_min_frequency,
                        tgt_vocab_size, tgt_words_min_frequency,
                        subword_prefix="▁",
                        subword_prefix_is_joiner=False):
    build_fv_args = defaultdict(dict)
    build_fv_args["src"] = dict(
        max_size=src_vocab_size, min_freq=src_words_min_frequency)
    build_fv_args["tgt"] = dict(
        max_size=tgt_vocab_size, min_freq=tgt_words_min_frequency)
    tgt_multifield = fields["tgt"]
    _build_fv_from_multifield(
        tgt_multifield,
        counters,
        build_fv_args,
        size_multiple=vocab_size_multiple if not share_vocab else 1)

    if fields.get("corpus_id", False):
        fields["corpus_id"].vocab = fields["corpus_id"].vocab_cls(
            counters["corpus_id"])

    if data_type == 'text':
        src_multifield = fields["src"]
        _build_fv_from_multifield(
            src_multifield,
            counters,
            build_fv_args,
            size_multiple=vocab_size_multiple if not share_vocab else 1)
<<<<<<< HEAD
        if "src_label" in fields:
            build_fv_args["src_label"] = dict(
                max_size=src_vocab_size, min_freq=src_words_min_frequency)
            src_label_multifield = fields["src_label"]
            _build_fv_from_multifield(
                src_label_multifield,
                counters,
                build_fv_args,
                size_multiple=1)
=======

>>>>>>> 60125c80
        if share_vocab:
            # `tgt_vocab_size` is ignored when sharing vocabularies
            logger.info(" * merging src and tgt vocab...")
            src_field = src_multifield.base_field
            tgt_field = tgt_multifield.base_field
            _merge_field_vocabs(
                src_field, tgt_field, vocab_size=src_vocab_size,
                min_freq=src_words_min_frequency,
                vocab_size_multiple=vocab_size_multiple)
            logger.info(" * merged vocab size: %d." % len(src_field.vocab))

        build_noise_field(
            src_multifield.base_field,
            subword_prefix=subword_prefix,
            is_joiner=subword_prefix_is_joiner)
    return fields


def build_noise_field(src_field, subword=True,
                      subword_prefix="▁", is_joiner=False,
                      sentence_breaks=[".", "?", "!"]):
    """In place add noise related fields i.e.:
         - word_start
         - end_of_sentence
    """
    if subword:
        def is_word_start(x): return (x.startswith(subword_prefix) ^ is_joiner)
        sentence_breaks = [subword_prefix + t for t in sentence_breaks]
    else:
        def is_word_start(x): return True

    vocab_size = len(src_field.vocab)
    word_start_mask = torch.zeros([vocab_size]).bool()
    end_of_sentence_mask = torch.zeros([vocab_size]).bool()
    for i, t in enumerate(src_field.vocab.itos):
        if is_word_start(t):
            word_start_mask[i] = True
        if t in sentence_breaks:
            end_of_sentence_mask[i] = True
    src_field.word_start_mask = word_start_mask
    src_field.end_of_sentence_mask = end_of_sentence_mask


def build_vocab(train_dataset_files, fields, data_type, share_vocab,
                src_vocab_path, src_vocab_size, src_words_min_frequency,
                tgt_vocab_path, tgt_vocab_size, tgt_words_min_frequency,
                vocab_size_multiple=1):
    """Build the fields for all data sides.

    Args:
        train_dataset_files: a list of train dataset pt file.
        fields (dict[str, Field]): fields to build vocab for.
        data_type (str): A supported data type string.
        share_vocab (bool): share source and target vocabulary?
        src_vocab_path (str): Path to src vocabulary file.
        src_vocab_size (int): size of the source vocabulary.
        src_words_min_frequency (int): the minimum frequency needed to
            include a source word in the vocabulary.
        tgt_vocab_path (str): Path to tgt vocabulary file.
        tgt_vocab_size (int): size of the target vocabulary.
        tgt_words_min_frequency (int): the minimum frequency needed to
            include a target word in the vocabulary.
        vocab_size_multiple (int): ensure that the vocabulary size is a
            multiple of this value.

    Returns:
        Dict of Fields
    """

    counters = defaultdict(Counter)

    if src_vocab_path:
        try:
            logger.info("Using existing vocabulary...")
            vocab = torch.load(src_vocab_path)
            # return vocab to dump with standard name
            return vocab
        except torch.serialization.pickle.UnpicklingError:
            logger.info("Building vocab from text file...")
            # empty train_dataset_files so that vocab is only loaded from
            # given paths in src_vocab_path, tgt_vocab_path
            train_dataset_files = []

    # Load vocabulary
    if src_vocab_path:
        src_vocab, src_vocab_size = _load_vocab(
            src_vocab_path, "src", counters,
            src_words_min_frequency)
    else:
        src_vocab = None

    if tgt_vocab_path:
        tgt_vocab, tgt_vocab_size = _load_vocab(
            tgt_vocab_path, "tgt", counters,
            tgt_words_min_frequency)
    else:
        tgt_vocab = None

    for i, path in enumerate(train_dataset_files):
        dataset = torch.load(path)
        logger.info(" * reloading %s." % path)
        for ex in dataset.examples:
            for name, field in fields.items():
                try:
                    f_iter = iter(field)
                except TypeError:
                    f_iter = [(name, field)]
                    all_data = [getattr(ex, name, None)]
                else:
                    all_data = getattr(ex, name)
                for (sub_n, sub_f), fd in zip(
                        f_iter, all_data):
                    has_vocab = (sub_n == 'src' and src_vocab) or \
                                (sub_n == 'tgt' and tgt_vocab)
                    if sub_f.sequential and not has_vocab:
                        val = fd
                        counters[sub_n].update(val)

        # Drop the none-using from memory but keep the last
        if i < len(train_dataset_files) - 1:
            dataset.examples = None
            gc.collect()
            del dataset.examples
            gc.collect()
            del dataset
            gc.collect()

    fields = _build_fields_vocab(
        fields, counters, data_type,
        share_vocab, vocab_size_multiple,
        src_vocab_size, src_words_min_frequency,
        tgt_vocab_size, tgt_words_min_frequency)

    return fields  # is the return necessary?


def build_vocab_src_label(train_dataset_files, fields,
                tgt_vocab_path, tgt_vocab_size,
                vocab_size_multiple=1):
    """Build the fields for all data sides.

    Args:
        train_dataset_files: a list of train dataset pt file.
        fields (dict[str, Field]): fields to build vocab for.
        data_type (str): A supported data type string.
        share_vocab (bool): share source and target vocabulary?
        tgt_vocab_path (str): Path to tgt vocabulary file.
        tgt_vocab_size (int): size of the target vocabulary.
        tgt_words_min_frequency (int): the minimum frequency needed to
            include a target word in the vocabulary.
        vocab_size_multiple (int): ensure that the vocabulary size is a
            multiple of this value.

    Returns:
        Dict of Fields
    """

    counters = defaultdict(Counter)

    if tgt_vocab_path:
        tgt_vocab, tgt_vocab_size = _load_vocab(
            tgt_vocab_path, "src_label", counters, 0)
    else:
        tgt_vocab = None

    for i, path in enumerate(train_dataset_files):
        dataset = torch.load(path)
        logger.info(" * reloading %s." % path)
        for ex in dataset.examples:
            for name, field in fields.items():
                try:
                    f_iter = iter(field)
                except TypeError:
                    f_iter = [(name, field)]
                    all_data = [getattr(ex, name, None)]
                else:
                    all_data = getattr(ex, name)
                for (sub_n, sub_f), fd in zip(
                        f_iter, all_data):
                    has_vocab = (sub_n == 'src_label' and tgt_vocab)
                    if sub_f.sequential and not has_vocab:
                        val = fd
                        counters[sub_n].update(val)

        # Drop the none-using from memory but keep the last
        if i < len(train_dataset_files) - 1:
            dataset.examples = None
            gc.collect()
            del dataset.examples
            gc.collect()
            del dataset
            gc.collect()

    build_fv_args = defaultdict(dict)
    build_fv_args["src_label"] = dict(
        max_size=tgt_vocab_size, min_freq=0)
    tgt_multifield = fields["src_label"]
    _build_fv_from_multifield(
        tgt_multifield,
        counters,
        build_fv_args,
        size_multiple=1)

    return fields  # is the return necessary?


def _merge_field_vocabs(src_field, tgt_field, vocab_size, min_freq,
                        vocab_size_multiple):
    # in the long run, shouldn't it be possible to do this by calling
    # build_vocab with both the src and tgt data?
    specials = [tgt_field.unk_token, tgt_field.pad_token,
                tgt_field.init_token, tgt_field.eos_token]
    merged = sum(
        [src_field.vocab.freqs, tgt_field.vocab.freqs], Counter()
    )
    merged_vocab = Vocab(
        merged, specials=specials,
        max_size=vocab_size, min_freq=min_freq
    )
    if vocab_size_multiple > 1:
        _pad_vocab_to_multiple(merged_vocab, vocab_size_multiple)
    src_field.vocab = merged_vocab
    tgt_field.vocab = merged_vocab
    assert len(src_field.vocab) == len(tgt_field.vocab)


def _read_vocab_file(vocab_path, tag):
    """Loads a vocabulary from the given path.

    Args:
        vocab_path (str): Path to utf-8 text file containing vocabulary.
            Each token should be on a line by itself. Tokens must not
            contain whitespace (else only before the whitespace
            is considered).
        tag (str): Used for logging which vocab is being read.
    """

    logger.info("Loading {} vocabulary from {}".format(tag, vocab_path))

    if not os.path.exists(vocab_path):
        raise RuntimeError(
            "{} vocabulary not found at {}".format(tag, vocab_path))
    else:
        with codecs.open(vocab_path, 'r', 'utf-8') as f:
            return [line.strip().split()[0] for line in f if line.strip()]


def batch_iter(data, batch_size, batch_size_fn=None, batch_size_multiple=1):
    """Yield elements from data in chunks of batch_size, where each chunk size
    is a multiple of batch_size_multiple.

    This is an extended version of torchtext.data.batch.
    """
    if batch_size_fn is None:
        def batch_size_fn(new, count, sofar):
            return count
    minibatch, size_so_far = [], 0
    for ex in data:
        minibatch.append(ex)
        size_so_far = batch_size_fn(ex, len(minibatch), size_so_far)
        if size_so_far >= batch_size:
            overflowed = 0
            if size_so_far > batch_size:
                overflowed += 1
            if batch_size_multiple > 1:
                overflowed += (
                    (len(minibatch) - overflowed) % batch_size_multiple)
            if overflowed == 0:
                yield minibatch
                minibatch, size_so_far = [], 0
            else:
                if overflowed == len(minibatch):
                    logger.warning(
                        "The batch will be filled until we reach %d,"
                        "its size may exceed %d tokens"
                        % (batch_size_multiple, batch_size)
                        )
                else:
                    yield minibatch[:-overflowed]
                    minibatch = minibatch[-overflowed:]
                    size_so_far = 0
                    for i, ex in enumerate(minibatch):
                        size_so_far = batch_size_fn(ex, i + 1, size_so_far)
    if minibatch:
        yield minibatch


def _pool(data, batch_size, batch_size_fn, batch_size_multiple,
          sort_key, random_shuffler, pool_factor):
    for p in torchtext.data.batch(
            data, batch_size * pool_factor,
            batch_size_fn=batch_size_fn):
        p_batch = list(batch_iter(
            sorted(p, key=sort_key),
            batch_size,
            batch_size_fn=batch_size_fn,
            batch_size_multiple=batch_size_multiple))
        for b in random_shuffler(p_batch):
            yield b


class OrderedIterator(torchtext.data.Iterator):

    def __init__(self,
                 dataset,
                 batch_size,
                 pool_factor=1,
                 batch_size_multiple=1,
                 yield_raw_example=False,
                 **kwargs):
        super(OrderedIterator, self).__init__(dataset, batch_size, **kwargs)
        self.batch_size_multiple = batch_size_multiple
        self.yield_raw_example = yield_raw_example
        self.dataset = dataset
        self.pool_factor = pool_factor

    def create_batches(self):
        if self.train:
            if self.yield_raw_example:
                self.batches = batch_iter(
                    self.data(),
                    1,
                    batch_size_fn=None,
                    batch_size_multiple=1)
            else:
                self.batches = _pool(
                    self.data(),
                    self.batch_size,
                    self.batch_size_fn,
                    self.batch_size_multiple,
                    self.sort_key,
                    self.random_shuffler,
                    self.pool_factor)
        else:
            self.batches = []
            for b in batch_iter(
                    self.data(),
                    self.batch_size,
                    batch_size_fn=self.batch_size_fn,
                    batch_size_multiple=self.batch_size_multiple):
                self.batches.append(sorted(b, key=self.sort_key))

    def __iter__(self):
        """
        Extended version of the definition in torchtext.data.Iterator.
        Added yield_raw_example behaviour to yield a torchtext.data.Example
        instead of a torchtext.data.Batch object.
        """
        while True:
            self.init_epoch()
            for idx, minibatch in enumerate(self.batches):
                # fast-forward if loaded from state
                if self._iterations_this_epoch > idx:
                    continue
                self.iterations += 1
                self._iterations_this_epoch += 1
                if self.sort_within_batch:
                    # NOTE: `rnn.pack_padded_sequence` requires that a
                    # minibatch be sorted by decreasing order, which
                    #  requires reversing relative to typical sort keys
                    if self.sort:
                        minibatch.reverse()
                    else:
                        minibatch.sort(key=self.sort_key, reverse=True)
                if self.yield_raw_example:
                    yield minibatch[0]
                else:
                    yield torchtext.data.Batch(
                        minibatch,
                        self.dataset,
                        self.device)
            if not self.repeat:
                return


class MultipleDatasetIterator(object):
    """
    This takes a list of iterable objects (DatasetLazyIter) and their
    respective weights, and yields a batch in the wanted proportions.
    """
    def __init__(self,
                 train_shards,
                 fields,
                 device,
                 opt):
        self.index = -1
        self.iterables = []
        self.weights = []
        for shard, weight in zip(train_shards, opt.data_weights):
            if weight > 0:
                self.iterables.append(
                    build_dataset_iter(shard, fields, opt, multi=True))
                self.weights.append(weight)
        self.init_iterators = True
        # self.weights = opt.data_weights
        self.batch_size = opt.batch_size
        self.batch_size_fn = max_tok_len \
            if opt.batch_type == "tokens" else None
        if opt.batch_size_multiple is not None:
            self.batch_size_multiple = opt.batch_size_multiple
        else:
            self.batch_size_multiple = 8 if opt.model_dtype == "fp16" else 1
        self.device = device
        # Temporarily load one shard to retrieve sort_key for data_type
        temp_dataset = torch.load(self.iterables[0]._paths[0])
        self.sort_key = temp_dataset.sort_key
        self.random_shuffler = RandomShuffler()
        self.pool_factor = opt.pool_factor
        del temp_dataset

    def _iter_datasets(self):
        if self.init_iterators:
            self.iterators = [iter(iterable) for iterable in self.iterables]
            self.init_iterators = False
        for weight in self.weights:
            self.index = (self.index + 1) % len(self.iterators)
            for i in range(weight):
                yield self.iterators[self.index]

    def _iter_examples(self):
        for iterator in cycle(self._iter_datasets()):
            yield next(iterator)

    def __iter__(self):
        while True:
            for minibatch in _pool(
                    self._iter_examples(),
                    self.batch_size,
                    self.batch_size_fn,
                    self.batch_size_multiple,
                    self.sort_key,
                    self.random_shuffler,
                    self.pool_factor):
                minibatch = sorted(minibatch, key=self.sort_key, reverse=True)
                yield torchtext.data.Batch(minibatch,
                                           self.iterables[0].dataset,
                                           self.device)


class DatasetLazyIter(object):
    """Yield data from sharded dataset files.

    Args:
        dataset_paths: a list containing the locations of dataset files.
        fields (dict[str, Field]): fields dict for the
            datasets.
        batch_size (int): batch size.
        batch_size_fn: custom batch process function.
        device: See :class:`OrderedIterator` ``device``.
        is_train (bool): train or valid?
    """

    def __init__(self, dataset_paths, fields, batch_size, batch_size_fn,
                 batch_size_multiple, device, is_train, pool_factor,
                 repeat=True, num_batches_multiple=1, yield_raw_example=False):
        self._paths = dataset_paths
        self.fields = fields
        self.batch_size = batch_size
        self.batch_size_fn = batch_size_fn
        self.batch_size_multiple = batch_size_multiple
        self.device = device
        self.is_train = is_train
        self.repeat = repeat
        self.num_batches_multiple = num_batches_multiple
        self.yield_raw_example = yield_raw_example
        self.pool_factor = pool_factor

    def _iter_dataset(self, path):
        logger.info('Loading dataset from %s' % path)
        cur_dataset = torch.load(path)
        logger.info('number of examples: %d' % len(cur_dataset))
        cur_dataset.fields = self.fields
        cur_iter = OrderedIterator(
            dataset=cur_dataset,
            batch_size=self.batch_size,
            pool_factor=self.pool_factor,
            batch_size_multiple=self.batch_size_multiple,
            batch_size_fn=self.batch_size_fn,
            device=self.device,
            train=self.is_train,
            sort=False,
            sort_within_batch=True,
            repeat=False,
            yield_raw_example=self.yield_raw_example
        )
        for batch in cur_iter:
            self.dataset = cur_iter.dataset
            yield batch

        # NOTE: This is causing some issues for consumer/producer,
        # as we may still have some of those examples in some queue
        # cur_dataset.examples = None
        # gc.collect()
        # del cur_dataset
        # gc.collect()

    def __iter__(self):
        num_batches = 0
        paths = self._paths
        if self.is_train and self.repeat:
            # Cycle through the shards indefinitely.
            paths = cycle(paths)
        for path in paths:
            for batch in self._iter_dataset(path):
                yield batch
                num_batches += 1
        if self.is_train and not self.repeat and \
           num_batches % self.num_batches_multiple != 0:
            # When the dataset is not repeated, we might need to ensure that
            # the number of returned batches is the multiple of a given value.
            # This is important for multi GPU training to ensure that all
            # workers have the same number of batches to process.
            for path in paths:
                for batch in self._iter_dataset(path):
                    yield batch
                    num_batches += 1
                    if num_batches % self.num_batches_multiple == 0:
                        return


def max_tok_len(new, count, sofar):
    """
    In token batching scheme, the number of sequences is limited
    such that the total number of src/tgt tokens (including padding)
    in a batch <= batch_size
    """
    # Maintains the longest src and tgt length in the current batch
    global max_src_in_batch, max_tgt_in_batch  # this is a hack
    # Reset current longest length at a new batch (count=1)
    if count == 1:
        max_src_in_batch = 0
        max_tgt_in_batch = 0
    # Src: [<bos> w1 ... wN <eos>]
    max_src_in_batch = max(max_src_in_batch, len(new.src[0]) + 2)
    # Tgt: [w1 ... wM <eos>]
    max_tgt_in_batch = max(max_tgt_in_batch, len(new.tgt[0]) + 1)
    src_elements = count * max_src_in_batch
    tgt_elements = count * max_tgt_in_batch
    return max(src_elements, tgt_elements)


def build_dataset_iter(corpus_type, fields, opt, is_train=True, multi=False):
    """
    This returns user-defined train/validate data iterator for the trainer
    to iterate over. We implement simple ordered iterator strategy here,
    but more sophisticated strategy like curriculum learning is ok too.
    """
    dataset_glob = opt.data + '.' + corpus_type + '.[0-9]*.pt'
    dataset_paths = list(sorted(
        glob.glob(dataset_glob),
        key=lambda p: int(p.split(".")[-2])))

    if not dataset_paths:
        if is_train:
            raise ValueError('Training data %s not found' % dataset_glob)
        else:
            return None
    if multi:
        batch_size = 1
        batch_fn = None
        batch_size_multiple = 1
    else:
        batch_size = opt.batch_size if is_train else opt.valid_batch_size
        batch_fn = max_tok_len \
            if is_train and opt.batch_type == "tokens" else None
        batch_size_multiple = 8 if opt.model_dtype == "fp16" else 1

    device = "cpu"

    return DatasetLazyIter(
        dataset_paths,
        fields,
        batch_size,
        batch_fn,
        batch_size_multiple,
        device,
        is_train,
        opt.pool_factor,
        repeat=not opt.single_pass,
        num_batches_multiple=max(opt.accum_count) * opt.world_size,
        yield_raw_example=multi)


def build_dataset_iter_multiple(train_shards, fields, opt):
    return MultipleDatasetIterator(
        train_shards, fields, "cpu", opt)<|MERGE_RESOLUTION|>--- conflicted
+++ resolved
@@ -444,7 +444,6 @@
             counters,
             build_fv_args,
             size_multiple=vocab_size_multiple if not share_vocab else 1)
-<<<<<<< HEAD
         if "src_label" in fields:
             build_fv_args["src_label"] = dict(
                 max_size=src_vocab_size, min_freq=src_words_min_frequency)
@@ -454,9 +453,6 @@
                 counters,
                 build_fv_args,
                 size_multiple=1)
-=======
-
->>>>>>> 60125c80
         if share_vocab:
             # `tgt_vocab_size` is ignored when sharing vocabularies
             logger.info(" * merging src and tgt vocab...")
