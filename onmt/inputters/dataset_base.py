--- conflicted
+++ resolved
@@ -110,12 +110,8 @@
     """
 
     def __init__(self, fields, readers, data, dirs, sort_key,
-<<<<<<< HEAD
-                 filter_pred=None, marking_condition=None,
+                 filter_pred=None, corpus_id=None, marking_condition=None,
                  existing_fields=None, marking_word_frequency_limit=5):
-=======
-                 filter_pred=None, corpus_id=None):
->>>>>>> 60125c80
         self.sort_key = sort_key
         can_copy = 'src_map' in fields and 'alignment' in fields
 
