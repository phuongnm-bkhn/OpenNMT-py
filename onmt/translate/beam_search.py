import torch
from onmt.translate import penalties
from onmt.translate.decode_strategy import DecodeStrategy
from onmt.utils.misc import tile

import warnings


class BeamSearch(DecodeStrategy):
    """Generation beam search.

    Note that the attributes list is not exhaustive. Rather, it highlights
    tensors to document their shape. (Since the state variables' "batch"
    size decreases as beams finish, we denote this axis with a B rather than
    ``batch_size``).

    Args:
        beam_size (int): Number of beams to use (see base ``parallel_paths``).
        batch_size (int): See base.
        pad (int): See base.
        bos (int): See base.
        eos (int): See base.
        n_best (int): Don't stop until at least this many beams have
            reached EOS.
        global_scorer (onmt.translate.GNMTGlobalScorer): Scorer instance.
        min_length (int): See base.
        max_length (int): See base.
        return_attention (bool): See base.
        block_ngram_repeat (int): See base.
        exclusion_tokens (set[int]): See base.

    Attributes:
        top_beam_finished (ByteTensor): Shape ``(B,)``.
        _batch_offset (LongTensor): Shape ``(B,)``.
        _beam_offset (LongTensor): Shape ``(batch_size x beam_size,)``.
        alive_seq (LongTensor): See base.
        topk_log_probs (FloatTensor): Shape ``(B x beam_size,)``. These
            are the scores used for the topk operation.
        memory_lengths (LongTensor): Lengths of encodings. Used for
            masking attentions.
        select_indices (LongTensor or NoneType): Shape
            ``(B x beam_size,)``. This is just a flat view of the
            ``_batch_index``.
        topk_scores (FloatTensor): Shape
            ``(B, beam_size)``. These are the
            scores a sequence will receive if it finishes.
        topk_ids (LongTensor): Shape ``(B, beam_size)``. These are the
            word indices of the topk predictions.
        _batch_index (LongTensor): Shape ``(B, beam_size)``.
        _prev_penalty (FloatTensor or NoneType): Shape
            ``(B, beam_size)``. Initialized to ``None``.
        _coverage (FloatTensor or NoneType): Shape
            ``(1, B x beam_size, inp_seq_len)``.
        hypotheses (list[list[Tuple[Tensor]]]): Contains a tuple
            of score (float), sequence (long), and attention (float or None).
    """

    def __init__(self, beam_size, batch_size, pad, bos, eos, n_best,
                 global_scorer, min_length, max_length, return_attention,
                 block_ngram_repeat, exclusion_tokens,
                 stepwise_penalty, ratio):
        super(BeamSearch, self).__init__(
            pad, bos, eos, batch_size, beam_size, min_length,
            block_ngram_repeat, exclusion_tokens, return_attention,
            max_length)
        # beam parameters
        self.global_scorer = global_scorer
        self.beam_size = beam_size
        self.n_best = n_best
        self.ratio = ratio

        # result caching
        self.hypotheses = [[] for _ in range(batch_size)]

        # beam state
        self.top_beam_finished = torch.zeros([batch_size], dtype=torch.uint8)
        # BoolTensor was introduced in pytorch 1.2
        try:
            self.top_beam_finished = self.top_beam_finished.bool()
        except AttributeError:
            pass
        self._batch_offset = torch.arange(batch_size, dtype=torch.long)

        self.select_indices = None
        self.done = False
        # "global state" of the old beam
        self._prev_penalty = None
        self._coverage = None

        self._stepwise_cov_pen = (
            stepwise_penalty and self.global_scorer.has_cov_pen)
        self._vanilla_cov_pen = (
            not stepwise_penalty and self.global_scorer.has_cov_pen)
        self._cov_pen = self.global_scorer.has_cov_pen

    def initialize(self, memory_bank, src_lengths, src_map=None, device=None,
                   target_prefix=None):
        """Initialize for decoding.
        Repeat src objects `beam_size` times.
        """

        def fn_map_state(state, dim):
            return tile(state, self.beam_size, dim=dim)

        if isinstance(memory_bank, tuple):
            memory_bank = tuple(tile(x, self.beam_size, dim=1)
                                for x in memory_bank)
            mb_device = memory_bank[0].device
        else:
            memory_bank = tile(memory_bank, self.beam_size, dim=1)
            mb_device = memory_bank.device
        if src_map is not None:
            src_map = tile(src_map, self.beam_size, dim=1)
        if device is None:
            device = mb_device

        self.memory_lengths = tile(src_lengths, self.beam_size)
        if target_prefix is not None:
            target_prefix = tile(target_prefix, self.beam_size, dim=1)

        super(BeamSearch, self).initialize(
            memory_bank, self.memory_lengths, src_map, device, target_prefix)

        self.best_scores = torch.full(
            [self.batch_size], -1e10, dtype=torch.float, device=device)
        self._beam_offset = torch.arange(
            0, self.batch_size * self.beam_size, step=self.beam_size,
            dtype=torch.long, device=device)
        self.topk_log_probs = torch.tensor(
            [0.0] + [float("-inf")] * (self.beam_size - 1), device=device
        ).repeat(self.batch_size)
        # buffers for the topk scores and 'backpointer'
        self.topk_scores = torch.empty((self.batch_size, self.beam_size),
                                       dtype=torch.float, device=device)
        self.topk_ids = torch.empty((self.batch_size, self.beam_size),
                                    dtype=torch.long, device=device)
        self._batch_index = torch.empty([self.batch_size, self.beam_size],
                                        dtype=torch.long, device=device)
        return fn_map_state, memory_bank, self.memory_lengths, src_map

    @property
    def current_predictions(self):
        return self.alive_seq[:, -1]

    @property
    def current_backptr(self):
        # for testing
        return self.select_indices.view(self.batch_size, self.beam_size)\
            .fmod(self.beam_size)

    @property
    def batch_offset(self):
        return self._batch_offset

<<<<<<< HEAD
    def advance(self, log_probs, attn, self_attn=None):
=======
    def _pick(self, log_probs):
        """Return token decision for a step.

        Args:
            log_probs (FloatTensor): (B, vocab_size)

        Returns:
            topk_scores (FloatTensor): (B, beam_size)
            topk_ids (LongTensor): (B, beam_size)
        """
        vocab_size = log_probs.size(-1)
        # maybe fix some prediction at this step by modifying log_probs
        log_probs = self.target_prefixing(log_probs)

        # Flatten probs into a list of possibilities.
        curr_scores = log_probs.reshape(-1, self.beam_size * vocab_size)
        topk_scores, topk_ids = torch.topk(curr_scores, self.beam_size, dim=-1)
        return topk_scores, topk_ids

    def advance(self, log_probs, attn):
>>>>>>> 60125c80
        vocab_size = log_probs.size(-1)

        # using integer division to get an integer _B without casting
        _B = log_probs.shape[0] // self.beam_size

        if self._stepwise_cov_pen and self._prev_penalty is not None:
            self.topk_log_probs += self._prev_penalty
            self.topk_log_probs -= self.global_scorer.cov_penalty(
                self._coverage + attn, self.global_scorer.beta).view(
                _B, self.beam_size)

        # force the output to be longer than self.min_length
        step = len(self)
        self.ensure_min_length(log_probs)

        # Multiply probs by the beam probability.
        log_probs += self.topk_log_probs.view(_B * self.beam_size, 1)

        # if the sequence ends now, then the penalty is the current
        # length + 1, to include the EOS token
        length_penalty = self.global_scorer.length_penalty(
            step + 1, alpha=self.global_scorer.alpha)

        curr_scores = log_probs / length_penalty

        # Avoid any direction that would repeat unwanted ngrams
        self.block_ngram_repeats(curr_scores)

        # Pick up candidate token by curr_scores
        self.topk_scores, self.topk_ids = self._pick(curr_scores)

        # Recover log probs.
        # Length penalty is just a scalar. It doesn't matter if it's applied
        # before or after the topk.
        torch.mul(self.topk_scores, length_penalty, out=self.topk_log_probs)

        # Resolve beam origin and map to batch index flat representation.
        self._batch_index = self.topk_ids // vocab_size
        self._batch_index += self._beam_offset[:_B].unsqueeze(1)
        self.select_indices = self._batch_index.view(_B * self.beam_size)
        self.topk_ids.fmod_(vocab_size)  # resolve true word ids

        # Append last prediction.
        self.alive_seq = torch.cat(
            [self.alive_seq.index_select(0, self.select_indices),
             self.topk_ids.view(_B * self.beam_size, 1)], -1)

        self.maybe_update_forbidden_tokens()

        if self.return_attention or self._cov_pen:
            current_attn = attn.index_select(1, self.select_indices)
            if step == 1:
                self.alive_attn = current_attn
                # update global state (step == 1)
                if self._cov_pen:  # coverage penalty
                    self._prev_penalty = torch.zeros_like(self.topk_log_probs)
                    self._coverage = current_attn
            else:
                self.alive_attn = self.alive_attn.index_select(
                    1, self.select_indices)
                self.alive_attn = torch.cat([self.alive_attn, current_attn], 0)
                # update global state (step > 1)
                if self._cov_pen:
                    self._coverage = self._coverage.index_select(
                        1, self.select_indices)
                    self._coverage += current_attn
                    self._prev_penalty = self.global_scorer.cov_penalty(
                        self._coverage, beta=self.global_scorer.beta).view(
                            _B, self.beam_size)

        if self._vanilla_cov_pen:
            # shape: (batch_size x beam_size, 1)
            cov_penalty = self.global_scorer.cov_penalty(
                self._coverage,
                beta=self.global_scorer.beta)
            self.topk_scores -= cov_penalty.view(_B, self.beam_size).float()

        self.is_finished = self.topk_ids.eq(self.eos)
        self.ensure_max_length()

        # append step for
        if self_attn is not None:
            if self.self_attention_cur is None:
                self.self_attention_cur = []
                for i_batch in range(_B):
                    self.self_attention_cur.append([])
                    # for j_beam_serch in range(self.beam_size):
                    #     self.self_attention_cur[i_batch].append([])
            self_attn = self_attn.view(_B, self.beam_size, *self_attn.size()[1:])
            batch_ids = [idx_batch[0] // self.beam_size for idx_batch in self.select_indices.view(_B, self.beam_size)]

            for i_batch, batch_id in enumerate(batch_ids):
                if len(self.self_attention_cur[i_batch]) > 0:
                    for j_beam_serch in range(self.beam_size):
                        self.self_attention_cur[i_batch][j_beam_serch] =\
                            torch.nn.functional.pad(self.self_attention_cur[i_batch][j_beam_serch],
                                                    [0, 1],
                                                    'constant',
                                                    0.0)
                        self.self_attention_cur[i_batch][j_beam_serch] = \
                            torch.cat((self.self_attention_cur[i_batch][j_beam_serch],
                                         self_attn[i_batch, j_beam_serch]),  dim=-2)
                else:
                    # stack matrix
                    for j_beam_serch in range(self.beam_size):
                        self.self_attention_cur[batch_id].append(self_attn[i_batch, j_beam_serch])

    def update_finished(self):
        # Penalize beams that finished.
        _B_old = self.topk_log_probs.shape[0]
        step = self.alive_seq.shape[-1]  # 1 greater than the step in advance
        self.topk_log_probs.masked_fill_(self.is_finished, -1e10)
        # on real data (newstest2017) with the pretrained transformer,
        # it's faster to not move this back to the original device
        self.is_finished = self.is_finished.to('cpu')
        self.top_beam_finished |= self.is_finished[:, 0].eq(1)
        predictions = self.alive_seq.view(_B_old, self.beam_size, step)
        attention = (
            self.alive_attn.view(
                step - 1, _B_old, self.beam_size, self.alive_attn.size(-1))
            if self.alive_attn is not None else None)
        non_finished_batch = []
        for i in range(self.is_finished.size(0)):  # Batch level
            b = self._batch_offset[i]
            finished_hyp = self.is_finished[i].nonzero(as_tuple=False).view(-1)
            # Store finished hypotheses for this batch.
            for j in finished_hyp:  # Beam level: finished beam j in batch i
                if self.ratio > 0:
                    s = self.topk_scores[i, j] / (step + 1)
                    if self.best_scores[b] < s:
                        self.best_scores[b] = s
                self.hypotheses[b].append((
                    self.topk_scores[i, j],
                    predictions[i, j, 1:],  # Ignore start_token.
                    attention[:, i, j, :self.memory_lengths[i]]
                    if attention is not None else None,

                    # customize: add self attention to hypotheis
                    self.self_attention_cur[i][j]
                    if self.self_attention_cur is not None else None,
                ))
            # End condition is the top beam finished and we can return
            # n_best hypotheses.
            if self.ratio > 0:
                pred_len = self.memory_lengths[i] * self.ratio
                finish_flag = ((self.topk_scores[i, 0] / pred_len)
                               <= self.best_scores[b]) or \
                    self.is_finished[i].all()
            else:
                finish_flag = self.top_beam_finished[i] != 0
            if finish_flag and len(self.hypotheses[b]) >= self.n_best:
                best_hyp = sorted(
                    self.hypotheses[b], key=lambda x: x[0], reverse=True)
                for n, (score, pred, attn, self_attn) in enumerate(best_hyp):
                    if n >= self.n_best:
                        break
                    self.scores[b].append(score)
                    self.predictions[b].append(pred)  # ``(batch, n_best,)``
                    self.attention[b].append(
                        attn if attn is not None else [])
                    if self_attn is not None:
                        self.self_attention_final[b].append(self_attn)
            else:
                non_finished_batch.append(i)
        non_finished = torch.tensor(non_finished_batch)
        # If all sentences are translated, no need to go further.
        if len(non_finished) == 0:
            self.done = True
            return

        _B_new = non_finished.shape[0]
        # Remove finished batches for the next step.
        self.top_beam_finished = self.top_beam_finished.index_select(
            0, non_finished)
        self._batch_offset = self._batch_offset.index_select(0, non_finished)
        non_finished = non_finished.to(self.topk_ids.device)
        self.topk_log_probs = self.topk_log_probs.index_select(0,
                                                               non_finished)
        self._batch_index = self._batch_index.index_select(0, non_finished)
        self.select_indices = self._batch_index.view(_B_new * self.beam_size)
        self.alive_seq = predictions.index_select(0, non_finished) \
            .view(-1, self.alive_seq.size(-1))
        self.topk_scores = self.topk_scores.index_select(0, non_finished)
        self.topk_ids = self.topk_ids.index_select(0, non_finished)
        self.maybe_update_target_prefix(self.select_indices)
        if self.alive_attn is not None:
            inp_seq_len = self.alive_attn.size(-1)
            self.alive_attn = attention.index_select(1, non_finished) \
                .view(step - 1, _B_new * self.beam_size, inp_seq_len)
            if self._cov_pen:
                self._coverage = self._coverage \
                    .view(1, _B_old, self.beam_size, inp_seq_len) \
                    .index_select(1, non_finished) \
                    .view(1, _B_new * self.beam_size, inp_seq_len)
                if self._stepwise_cov_pen:
                    self._prev_penalty = self._prev_penalty.index_select(
                        0, non_finished)


class GNMTGlobalScorer(object):
    """NMT re-ranking.

    Args:
       alpha (float): Length parameter.
       beta (float):  Coverage parameter.
       length_penalty (str): Length penalty strategy.
       coverage_penalty (str): Coverage penalty strategy.

    Attributes:
        alpha (float): See above.
        beta (float): See above.
        length_penalty (callable): See :class:`penalties.PenaltyBuilder`.
        coverage_penalty (callable): See :class:`penalties.PenaltyBuilder`.
        has_cov_pen (bool): See :class:`penalties.PenaltyBuilder`.
        has_len_pen (bool): See :class:`penalties.PenaltyBuilder`.
    """

    @classmethod
    def from_opt(cls, opt):
        return cls(
            opt.alpha,
            opt.beta,
            opt.length_penalty,
            opt.coverage_penalty)

    def __init__(self, alpha, beta, length_penalty, coverage_penalty):
        self._validate(alpha, beta, length_penalty, coverage_penalty)
        self.alpha = alpha
        self.beta = beta
        penalty_builder = penalties.PenaltyBuilder(coverage_penalty,
                                                   length_penalty)
        self.has_cov_pen = penalty_builder.has_cov_pen
        # Term will be subtracted from probability
        self.cov_penalty = penalty_builder.coverage_penalty

        self.has_len_pen = penalty_builder.has_len_pen
        # Probability will be divided by this
        self.length_penalty = penalty_builder.length_penalty

    @classmethod
    def _validate(cls, alpha, beta, length_penalty, coverage_penalty):
        # these warnings indicate that either the alpha/beta
        # forces a penalty to be a no-op, or a penalty is a no-op but
        # the alpha/beta would suggest otherwise.
        if length_penalty is None or length_penalty == "none":
            if alpha != 0:
                warnings.warn("Non-default `alpha` with no length penalty. "
                              "`alpha` has no effect.")
        else:
            # using some length penalty
            if length_penalty == "wu" and alpha == 0.:
                warnings.warn("Using length penalty Wu with alpha==0 "
                              "is equivalent to using length penalty none.")
        if coverage_penalty is None or coverage_penalty == "none":
            if beta != 0:
                warnings.warn("Non-default `beta` with no coverage penalty. "
                              "`beta` has no effect.")
        else:
            # using some coverage penalty
            if beta == 0.:
                warnings.warn("Non-default coverage penalty with beta==0 "
                              "is equivalent to using coverage penalty none.")<|MERGE_RESOLUTION|>--- conflicted
+++ resolved
@@ -152,9 +152,6 @@
     def batch_offset(self):
         return self._batch_offset
 
-<<<<<<< HEAD
-    def advance(self, log_probs, attn, self_attn=None):
-=======
     def _pick(self, log_probs):
         """Return token decision for a step.
 
@@ -174,8 +171,7 @@
         topk_scores, topk_ids = torch.topk(curr_scores, self.beam_size, dim=-1)
         return topk_scores, topk_ids
 
-    def advance(self, log_probs, attn):
->>>>>>> 60125c80
+    def advance(self, log_probs, attn, self_attn=None):
         vocab_size = log_probs.size(-1)
 
         # using integer division to get an integer _B without casting
