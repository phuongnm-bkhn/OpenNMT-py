--- conflicted
+++ resolved
@@ -118,13 +118,10 @@
                 src[:, b] if src is not None else None,
                 src_raw, pred_sents, attn[b], pred_score[b],
                 gold_sent, gold_score[b], align[b],
-<<<<<<< HEAD
                 src_label=src_label,
                 src_label_gold=src_label_gold,
-=======
                 self_attn=translation_batch.get("self-attn")[b]
                 if "self-attn" in translation_batch else None
->>>>>>> 4bde41fb
             )
             translations.append(translation)
 
@@ -147,19 +144,12 @@
             each translation.
     """
 
-<<<<<<< HEAD
     __slots__ = ["src", "src_raw",  "src_label", "src_label_gold", "pred_sents", "attns", "pred_scores",
-                 "gold_sent", "gold_score", "word_aligns"]
-
-    def __init__(self, src, src_raw, pred_sents,
-                 attn, pred_scores, tgt_sent, gold_score, word_aligns, src_label=None, src_label_gold=None):
-=======
-    __slots__ = ["src", "src_raw", "pred_sents", "attns", "pred_scores",
                  "gold_sent", "gold_score", "word_aligns", "self_attn"]
 
     def __init__(self, src, src_raw, pred_sents,
-                 attn, pred_scores, tgt_sent, gold_score, word_aligns, self_attn=None):
->>>>>>> 4bde41fb
+                 attn, pred_scores, tgt_sent, gold_score, word_aligns, src_label=None, src_label_gold=None,
+                 self_attn=None):
         self.src = src
         self.src_raw = src_raw
         self.pred_sents = pred_sents
@@ -168,12 +158,9 @@
         self.gold_sent = tgt_sent
         self.gold_score = gold_score
         self.word_aligns = word_aligns
-<<<<<<< HEAD
         self.src_label = src_label
         self.src_label_gold = src_label_gold
-=======
         self.self_attn = self_attn
->>>>>>> 4bde41fb
 
     def log(self, sent_number):
         """
